module vuDataSim

go 1.24.0

require (
	github.com/gorilla/mux v1.8.0
	github.com/gorilla/websocket v1.5.0
	github.com/rs/cors v1.10.1
	gopkg.in/yaml.v2 v2.4.0
)

<<<<<<< HEAD
require gopkg.in/yaml.v3 v3.0.1
=======
require (
	github.com/ClickHouse/ch-go v0.68.0 // indirect
	github.com/ClickHouse/clickhouse-go/v2 v2.40.3 // indirect
	github.com/andybalholm/brotli v1.2.0 // indirect
	github.com/go-faster/city v1.0.1 // indirect
	github.com/go-faster/errors v0.7.1 // indirect
	github.com/google/uuid v1.6.0 // indirect
	github.com/klauspost/compress v1.18.0 // indirect
	github.com/mattn/go-colorable v0.1.13 // indirect
	github.com/mattn/go-isatty v0.0.19 // indirect
	github.com/paulmach/orb v0.11.1 // indirect
	github.com/pierrec/lz4/v4 v4.1.22 // indirect
	github.com/rs/zerolog v1.34.0 // indirect
	github.com/segmentio/asm v1.2.0 // indirect
	github.com/shopspring/decimal v1.4.0 // indirect
	go.opentelemetry.io/otel v1.38.0 // indirect
	go.opentelemetry.io/otel/trace v1.38.0 // indirect
	go.yaml.in/yaml/v3 v3.0.4 // indirect
	golang.org/x/sys v0.36.0 // indirect
	gopkg.in/yaml.v3 v3.0.1 // indirect
)
>>>>>>> 6de196fb
<|MERGE_RESOLUTION|>--- conflicted
+++ resolved
@@ -6,12 +6,9 @@
 	github.com/gorilla/mux v1.8.0
 	github.com/gorilla/websocket v1.5.0
 	github.com/rs/cors v1.10.1
-	gopkg.in/yaml.v2 v2.4.0
 )
 
-<<<<<<< HEAD
 require gopkg.in/yaml.v3 v3.0.1
-=======
 require (
 	github.com/ClickHouse/ch-go v0.68.0 // indirect
 	github.com/ClickHouse/clickhouse-go/v2 v2.40.3 // indirect
@@ -32,5 +29,4 @@
 	go.yaml.in/yaml/v3 v3.0.4 // indirect
 	golang.org/x/sys v0.36.0 // indirect
 	gopkg.in/yaml.v3 v3.0.1 // indirect
-)
->>>>>>> 6de196fb
+)