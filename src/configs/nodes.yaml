--- conflicted
+++ resolved
@@ -12,9 +12,5 @@
         conf_dir: /home/vunet/LoadTestingTool
         binary_dir: /home/vunet/LoadTestingTool/bin
         metrics_port: 0
-<<<<<<< HEAD
-        description: /home/vunet/Oct13
-=======
         description: 216.48.191.10
->>>>>>> 288eec32
         enabled: true